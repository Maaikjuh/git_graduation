"""
This script provides an example on how to simulate multiple cardiac cycles using
FEniCS with Python, with some minor post-processing.

LV is modelled with a FE model, the systemic circulation is modelled as a
windkessel model.
"""
from dolfin.cpp.common import MPI, mpi_comm_world

from cvbtk import (HemodynamicsPlot, VolumeSolver, print_once, save_dict_to_csv,
                   CustomNewtonSolver, ReloadState, simulate, preprocess_lv, read_dict_from_csv)

import cvbtk.resources
import datetime
import os
import matplotlib.pyplot as plt
import math

# Change the number of cycles and active stress ('new' or 'old') here:
NUM_CYCLES = 2
ACT_STRESS = 'old'  # 'old' is Arts Kerckhoffs, 'new' is Arts Bovendeerd.

# Use the following options if you want to reload a saved model state and continue
# the simulation from that state (e.g. handy when a simulation crashed).
# See ReloadState.reload() for a detailed description of these options.
# Set both options to None if you don't want to reload.
DIR_RELOAD = None #'/home/maaike/model/examples/systemic_circulation/realcycle/output/13-05_19-29_fiber_reorientation_meshres_20' #None  # Directory with output files of the model to reload.
TIME_RELOAD = None #15042.0 #None #-1 # None  # The time (in ms) of the timestep to reload. Set to -1 for reloading the latest available timestep.

# Set if Infarction should be included (False/True)
INFARCT = False

DIR_EIKONAL = '/home/maaike/Documents/Graduation_project/git_graduation/cvbtk/eikonal/15-06_10-06_mesh_50_purk_fac_kot00/td.hdf5' #None
# Use the following option if you want to load a set of inputs and start a new simulation using those inputs.
# By specifying a path to an inputs.csv file, you can load the inputs from the file
# instead of defining them in get_inputs(). If you do not want to load inputs from a
# file and you want to define the inputs in get_inputs(), set the below path to None.
INPUTS_PATH = None #'inputs.csv'


# Set mesh resololution. For the default mesh, chose 30, 40 or 50. 
SET_MESH_RESOLUTION = 20.0

# Use the following option if you want to load an alternative mesh (that has already been created). 
# By specifying a path to an .hdf5 file, you can load the mesh from the file instead of the reference mesh. 
# If you do not want to load an alternative mesh from a
# file, but just use the reference lv mesh, set the below path to None.
LOAD_ALTERNATIVE_MESH = 'lv_maaike_seg30_res{}_mesh.hdf5'.format(int(SET_MESH_RESOLUTION)) #None 
# LOAD_ALTERNATIVE_MESH = 'mesh_leftventricle_30.hdf5'

# Specify output directory.
now = datetime.datetime.now()
DIR_OUT = 'output/{}_passive_stress_{}'.format(now.strftime("%d-%m_%H-%M"),int(SET_MESH_RESOLUTION))

# Create directory if it doesn't exists.
if MPI.rank(mpi_comm_world()) == 0:
    if not os.path.exists(DIR_OUT):
        os.makedirs(DIR_OUT)
    # else:
    #     DIR_OUT = DIR_OUT + "_v2"
    #     os.makedirs(DIR_OUT)
print_once('Saving to output directory: {}'.format(DIR_OUT))

# Synchronize.
MPI.barrier(mpi_comm_world())


def get_inputs(number_of_cycles, active_stress):
    """
    Helper function to return a dictionary of inputs in one convenient location.

    The ``active_stress`` keyword specifies either the "old" (ArtsKerckhoffs) or
    "new" (ArtsBovendeerd) ActiveStress models.
    """
    # -------------------------------------------------------------------------- #
    # Global settings.                                                           #
    # -------------------------------------------------------------------------- #
    time = {'dt': 2.0,
            't0': 0.0,
            't1': 20000.,  # Maximum simulation time.
            'tc': 800.0}  # Maximum time for one cycle.

    # -------------------------------------------------------------------------- #
    # SYSTEMIC circulation: create a dictionary of inputs for WindkesselModel.   #
    # -------------------------------------------------------------------------- #
    # Specify type of windkessel ('WindkesselModel' (closed-loop) or
    # 'LifetecWindkesselModel' (open-loop))
    windkessel_type = 'WindkesselModel'
    windkessel_model = {'arterial_compliance': 25.0,
                        'arterial_resistance': 10.0,
                        'arterial_resting_volume': 500.0,
                        'peripheral_resistance': 120.0,
                        'total_volume': 5000.0,
                        'venous_compliance': 600.0,
                        'venous_resistance': 5.0,
                        'venous_resting_volume': 3000.0}

    # TODO add option to attach LVAD.

    # -------------------------------------------------------------------------- #
    # Infarct: create a dictionary of inputs for the infarct geometry.           #
    # -------------------------------------------------------------------------- #
    infarct_prm = { 'infarct': INFARCT,
                'phi_min': 0.,
                'phi_max': 1.5708,
                'theta_min': 1.5708,
                'theta_max': 3.1416,
                'ximin': 0., #0.5,
                'focus': 4.3,
                'Ta0_infarct': 20., #20.,
                'save_T0_mesh': DIR_OUT}
#    if INFARCT == True:
#        infarct_prm = { 'infarct': INFARCT,
#                        'phi_min': 0.,
#                        'phi_max': 1.5708,
#                        'theta_min': 1.5708,
#                        'theta_max': 3.1416,
#                        'ximin': 0., #0.5,
#                        'focus': 4.3,
#                        'Ta0_infarct': 20., #20.,
#                        'save_T0_mesh': DIR_OUT}
#    else:
#        infarct_prm = { 'infarct': INFARCT}
    
    eikonal = {'td_dir': DIR_EIKONAL,
               'save_td_mesh':DIR_OUT}

    # -------------------------------------------------------------------------- #
    # LV: create a dictionary of inputs for LeftVentricle geometry.              #
    # -------------------------------------------------------------------------- #
    # We do not need to set all of the geometry parameters
    # as we will load a reference mesh.
    # Specify reference mesh to load and resolution.

    # Specify alternative mesh, enter for geometry_type: alternative_lv_mesh
    # after the ',' enter the filename of the alternative mesh
    if LOAD_ALTERNATIVE_MESH == None:
        alt_mesh = None
        geometry_type = 'reference_left_ventricle'
    else:
        alt_mesh = True
        geometry_type = LOAD_ALTERNATIVE_MESH
    geometry = {'mesh_resolution': SET_MESH_RESOLUTION}

    # Fiber field.
    ## Uncomment this part to get a fiber field without transverse angle:
    # fiber_prm = {'t11': 0.,
    #              't12': 0.,
    #              't21': 0.,
    #              't23': 0.,
    #              't25': 0.}
    # geometry['fiber_field'] = fiber_prm

    # NOTE that some previous options may have no effect when loading the fiber field from the meshfile.
    geometry['load_fiber_field_from_meshfile'] = True

    # -------------------------------------------------------------------------- #
    # LV: create a dictionary of inputs for LeftVentricle model.                 #
    # -------------------------------------------------------------------------- #
    # Fiber reorientation.
    # If you do not want to perform fiber reorientation, simply set ncycles_reorient to 0.
    ncycles_reorient = 0
    fiber_reorientation = {'kappa': 4.0 * time['tc'],  # Time constant of fiber reorientation model.
                           'ncycles_pre': 5,  # Number of cardiac cycles before enabling reorientation.
                           'ncycles_reorient': ncycles_reorient}  # Total number of cardiac cycles with reorientation.

    model = {'fiber_reorientation': fiber_reorientation}

    # Passive material law.
    material_law = 'BovendeerdMaterial'
    material_model = {'a0': 0.4,
                      'a1': 3.0,
                      'a2': 6.0,
                      'a3': 3.0,
                      'a4': 0.0,
                      'a5': 55.0}

    # Active stress model.
    active_stress_ls0 = 1.9
    active_stress_beta = 0.0
    active_stress_tdep = 3*time['dt']
    # NOTE: tdep is actually the reset time: active stress is assumed zero and
    # state variables are reset when t_act exceeds tcycle-tdep.

    active_stress_arts_kerckhoffs = {'Ta0': 160.0,
                                     'Ea': 20.0,
                                     'al': 2.0,
                                     'lc0': 1.5,
                                     'taur': 75.0,
                                     'taud': 150.0,
                                     'b': 160.0,
                                     'ld': -0.5,
                                     'v0': 0.0075,
                                     'ls0': active_stress_ls0,
                                     'beta': active_stress_beta,
                                     'tdep': active_stress_tdep,
                                     'restrict_lc': True,
                                     'infarct': infarct_prm,
                                     'eikonal': eikonal}

    active_stress_arts_bovendeerd = {'Ta0': 160.0,  # pg. 66: 250 kPa
                                     'ar': 100.0,
                                     'ad': 400.0,
                                     'ca': 1.2,
                                     'cv': 1.0,
                                     'lsa0': 1.5,
                                     'lsa1': 2.0,
                                     'taur1': 140.0,
                                     'taud1': 240.0,
                                     'v0': 0.01,
                                     'ls0': active_stress_ls0,
                                     'beta': active_stress_beta,
                                     'tdep': active_stress_tdep}

    # -------------------------------------------------------------------------- #
    # Initial conditions.                                                        #
    # -------------------------------------------------------------------------- #
    # Specify extra time before first depolarization (in addition to tdep)
    # to ensure sufficient initial filling.
    filling_time = 294.0

    # Initial state.
    initial_phase = {'lv': 1}
    state = {'cycle': 1,
             'phase': initial_phase,
             't_cycle': time['t0'],
<<<<<<< HEAD
#             't_active_stress': time['t0']+6.}
             't_active_stress': time['t0'] - filling_time}
=======
            #  't_active_stress': time['t0']+6.}
            't_active_stress': time['t0'] - filling_time}
>>>>>>> f1942b62
#
    # Initial conditions (specify pressures [in kPa]).
    initial_conditions = {'arterial_pressure': 11.5}

    # Note that venous pressure of the systemic circulation will be calculated from
    # venous volume, which will be calculated from mass conservation.

    # -------------------------------------------------------------------------- #
    # Numerical settings.                                                        #
    # -------------------------------------------------------------------------- #
    # Compiler settings.
    form_compiler = {'quadrature_degree': 4,
                     'cpp_optimize_flags': '-O3 -march=native -mtune=native'}

    # Newton solver settings (computing the displacement for a given pressure).
    newton_solver = {'maximum_iterations': 50,
                     'absolute_tolerance': 1e-4,
                     'linear_solver': 'bicgstab',
                     'preconditioner': 'hypre_euclid',
                     'error_on_nonconvergence': True,
                     'krylov_solver': {'absolute_tolerance': 1e-7}}

    # Volume solver settings (matching cavity volumes with expected volumes).
    volume_solver = {'maximum_iterations': 10,
                     'absolute_tolerance': 1e-2,
                     'newton_solver': newton_solver}

    # Combine and return all input dictionaries.
    inputs = {'geometry': geometry,
              'alternative_mesh': alt_mesh,
              'geometry_type': geometry_type,
              'model': model,
              'material_model': material_model,
              'material_law': material_law,
              'windkessel_model': windkessel_model,
              'windkessel_type': windkessel_type,
              'form_compiler': form_compiler,
              'state': state,
              'initial_conditions': initial_conditions,
              'time': time,
              'volume_solver': volume_solver,
              'number_of_cycles': number_of_cycles}
#              'infarct': infarct_prm}

    # Add the proper active stress parameters:
    if active_stress == 'old':
        inputs['active_stress'] = active_stress_arts_kerckhoffs
        inputs['active_stress_model'] = 'ArtsKerckhoffsActiveStress'
    elif active_stress == 'new':
        inputs['active_stress'] = active_stress_arts_bovendeerd
        inputs['active_stress_model'] = 'ArtsBovendeerdActiveStress'

    return inputs


def postprocess(results, dir_out='output'):
    """
    Postprocessing routine.
    Plots hemodynamics.

    Args:
        results: cvbtk.Dataset with results.
        dir_out (optional, str): output directory.
    """
    # Plot the results.
    plot = HemodynamicsPlot(results)
    plot.plot()
    plot.save(os.path.join(dir_out, 'results.png'))

    plot.plot_function()
    plt.savefig(os.path.join(dir_out, 'lv_function.png'))

    # Plot the results against the reference results.
    reference_data = cvbtk.resources.reference_hemodynamics()
    reference_plot = HemodynamicsPlot(reference_data)
    reference_plot.plot(cycle=10)
    reference_plot.compare_against(results, 'o', ms=2, markevery=2)
    reference_plot.save(os.path.join(dir_out, 'comparison.png'))

    # Save the CSV data file.
    results.save(os.path.join(dir_out, 'results.csv'))


def main():
    # Check whether we want to reload a model, or create a new one.
    if TIME_RELOAD is not None and DIR_RELOAD is not None:
        # Reload.
        if os.path.exists(DIR_RELOAD):
            # Optionally specify input parameters to overrule loaded inputs.
            overrule_inputs = {}  # Use an empty dictionary if you do not want to overrule loaded inputs.
            wk, lv, results, inputs = ReloadState().reload(DIR_RELOAD, TIME_RELOAD, **overrule_inputs)
        else:
            raise FileNotFoundError('Path "{}" specified by DIR_RELOAD does not exist.'
                                    .format(DIR_RELOAD))
    else:
        # Create a new model.
        print_once('Creating a new model...')

        # Check if we want to load the inputs from a file or create inputs using get_inputs().
        if INPUTS_PATH is None:
            # Use the inputs specified in get_inputs().
            inputs = get_inputs(NUM_CYCLES, ACT_STRESS)
        else:
            # Load inputs from specified file.
            if type(INPUTS_PATH) == str:
                inputs = read_dict_from_csv(INPUTS_PATH)
            else:
                raise TypeError('Expected a string or None for INPUTS_PATH. Instead a {} was given.'
                                .format(type(INPUTS_PATH)))

        # Define and set up the model.
        wk, lv, results = preprocess_lv(inputs)

    # Save inputs to a csv file (as we might later wonder what inputs we have used).
    print_once('Saving inputs to {} ...'.format(os.path.join(DIR_OUT, 'inputs.csv')))
    save_dict_to_csv(inputs, os.path.join(DIR_OUT, 'inputs.csv'))

    # lv.geometry.save_vector_fiber(lv.u.ufl_function_space(),
                                                    #  dir_out=os.path.join(DIR_OUT, 'geometry'))

    # Setup a VolumeSolver with a custom NewtonSolver (optional).
    #  Here, a custom Newton solver is used which detects divergence and saves residuals.
    solver = VolumeSolver(custom_newton_solver=CustomNewtonSolver(model=lv, dir_out=DIR_OUT),
                          **inputs['volume_solver'])

    # Call the simulation routine.
    # This try/except clause is a fail safe to write data if it crashes.
    try:
        simulate(wk, lv, results, inputs, 'LeftVentricle', solver=solver, dir_out=DIR_OUT)

    except RuntimeError as error_detail:
        print_once('Except RuntimeError: {}'.format(error_detail))
        if MPI.rank(mpi_comm_world()) == 0:
            print('Simulation failed! Saving the CSV file.')

    # Call the post-processing routine.
    postprocess(results, dir_out=DIR_OUT)


if __name__ == '__main__':
    main()<|MERGE_RESOLUTION|>--- conflicted
+++ resolved
@@ -224,13 +224,8 @@
     state = {'cycle': 1,
              'phase': initial_phase,
              't_cycle': time['t0'],
-<<<<<<< HEAD
-#             't_active_stress': time['t0']+6.}
-             't_active_stress': time['t0'] - filling_time}
-=======
             #  't_active_stress': time['t0']+6.}
             't_active_stress': time['t0'] - filling_time}
->>>>>>> f1942b62
 #
     # Initial conditions (specify pressures [in kPa]).
     initial_conditions = {'arterial_pressure': 11.5}
